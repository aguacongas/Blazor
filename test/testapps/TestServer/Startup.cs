﻿using Microsoft.AspNetCore.Builder;
using Microsoft.AspNetCore.Hosting;
using Microsoft.AspNetCore.Http;
using Microsoft.Extensions.Configuration;
using Microsoft.Extensions.DependencyInjection;
using Microsoft.Extensions.Logging;

namespace TestServer
{
    public class Startup
    {
        public Startup(IConfiguration configuration)
        {
            Configuration = configuration;
        }

        public IConfiguration Configuration { get; }

        // This method gets called by the runtime. Use this method to add services to the container.
        public void ConfigureServices(IServiceCollection services)
        {
            services.AddMvc();
            services.AddCors(options =>
            {
<<<<<<< HEAD
                options.AddPolicy("AllowAll", builder =>
                {
                    builder
                        .AllowAnyOrigin()
                        .AllowAnyHeader()
                        .AllowAnyMethod()
                        .AllowCredentials()
                        .WithExposedHeaders("MyCustomHeader");
                });
=======
                options.AddPolicy("AllowAll", _ => { /* Controlled below */ });
>>>>>>> ad1431bf
            });
        }

        // This method gets called by the runtime. Use this method to configure the HTTP request pipeline.
        public void Configure(IApplicationBuilder app, IHostingEnvironment env)
        {
            if (env.IsDevelopment())
            {
                app.UseDeveloperExceptionPage();
            }

            AllowCorsForAnyLocalhostPort(app);
            app.UseMvc();
        }

        private static void AllowCorsForAnyLocalhostPort(IApplicationBuilder app)
        {
            // It's not enough just to return "Access-Control-Allow-Origin: *", because
            // browsers don't allow wildcards in conjunction with credentials. So we must
            // specify explicitly which origin we want to allow.
            app.Use((context, next) =>
            {
                if (context.Request.Headers.TryGetValue("origin", out var incomingOriginValue))
                {
                    var origin = incomingOriginValue.ToArray()[0];
                    if (origin.StartsWith("http://localhost:") || origin.StartsWith("http://127.0.0.1:"))
                    {
                        context.Response.Headers.Add("Access-Control-Allow-Origin", origin);
                        context.Response.Headers.Add("Access-Control-Allow-Credentials", "true");
                        context.Response.Headers.Add("Access-Control-Allow-Methods", "HEAD,GET,PUT,POST,DELETE,OPTIONS");
                        context.Response.Headers.Add("Access-Control-Allow-Headers", "Content-Type,TestHeader,another-header");
                        context.Response.Headers.Add("Access-Control-Expose-Headers", "MyCustomHeader,TestHeader,another-header");
                    }
                }

                return next();
            });
        }
    }
}<|MERGE_RESOLUTION|>--- conflicted
+++ resolved
@@ -22,19 +22,7 @@
             services.AddMvc();
             services.AddCors(options =>
             {
-<<<<<<< HEAD
-                options.AddPolicy("AllowAll", builder =>
-                {
-                    builder
-                        .AllowAnyOrigin()
-                        .AllowAnyHeader()
-                        .AllowAnyMethod()
-                        .AllowCredentials()
-                        .WithExposedHeaders("MyCustomHeader");
-                });
-=======
                 options.AddPolicy("AllowAll", _ => { /* Controlled below */ });
->>>>>>> ad1431bf
             });
         }
 
